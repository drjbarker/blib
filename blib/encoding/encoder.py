--- conflicted
+++ resolved
@@ -1,9 +1,6 @@
 # from .tokenizer import tokenize
 from typing import NamedTuple
 import xml.etree.ElementTree as ET
-
-<<<<<<< HEAD
-from blib.encoding.tokenizer import chemical_formula_regex
 
 # We use the third party 'regex' module rather than pythons native 're' module because it has
 # more advanced support for unicode. Specifically it supports the \p{} syntax
@@ -16,8 +13,6 @@
 # [\p{L}\p{M}] which captures letters and combining marks on letters.
 import regex as re
 
-=======
->>>>>>> fb241562
 class Encoder:
 
     # The regex patterns for tokenizing are available externally so that clients can use them if needed
